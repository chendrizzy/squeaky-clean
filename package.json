{
  "name": "squeaky-clean",
<<<<<<< HEAD
  "version": "0.2.0",
  "description": "✨ The ultimate developer cache cleaner with interactive configuration wizard! Smart, safe, and configurable cache management for 25+ development tools.",
=======
  "version": "0.0.2",
  "description": "✨ Easy, customizable and expandable development cache cleaner CLI with interactive configuration! Smart, safe, and configurable cache management for 25+ development tools.",
>>>>>>> ee759a98
  "main": "dist/cli.js",
  "bin": {
    "squeaky": "dist/cli.js",
    "squeaky-clean": "dist/cli.js"
  },
  "scripts": {
    "build": "tsc",
    "build:watch": "tsc --watch",
    "dev": "tsx src/cli.ts",
    "start": "node dist/cli.js",
    "test": "vitest",
    "test:watch": "vitest --watch",
    "test:coverage": "vitest run --coverage",
    "lint": "eslint src --ext .ts,.tsx",
    "lint:fix": "eslint src --ext .ts,.tsx --fix",
    "format": "prettier --write src/**/*.{ts,tsx,json}",
    "clean": "rimraf dist",
    "prepublishOnly": "npm run clean && npm run build",
    "release": "npm run test && npm run build && npm publish",
    "version:patch": "npm version patch && node scripts/update-version.js",
    "version:minor": "npm version minor && node scripts/update-version.js",
    "version:major": "npm version major && node scripts/update-version.js",
    "version:sync": "node scripts/update-version.js"
  },
  "keywords": [
    "cache",
    "clear",
    "developer",
    "tools",
    "interactive",
    "configuration",
    "wizard",
    "npm",
    "yarn",
    "pnpm",
    "bun",
    "webpack",
    "vite",
    "nx",
    "turbo",
    "flutter",
    "gradle",
    "docker",
    "vscode",
    "xcode",
    "android-studio",
    "jetbrains",
    "chrome",
    "firefox",
    "node",
    "build",
    "cli",
    "development",
    "clean",
    "system",
    "performance",
    "disk-space",
    "cleanup",
    "maintenance"
  ],
  "author": {
    "name": "Justin Chen",
    "email": "justin@example.com"
  },
  "license": "MIT",
  "repository": {
    "type": "git",
    "url": "git+https://github.com/justinchen/squeaky-clean.git"
  },
  "bugs": {
    "url": "https://github.com/justinchen/squeaky-clean/issues"
  },
  "homepage": "https://github.com/justinchen/squeaky-clean#readme",
  "engines": {
    "node": ">=16.0.0"
  },
  "files": [
    "dist",
    "README.md",
    "LICENSE"
  ],
  "dependencies": {
    "ajv": "^8.17.1",
    "ajv-formats": "^3.0.1",
    "chalk": "^4.1.2",
    "commander": "^11.1.0",
    "conf": "^10.2.0",
    "execa": "^5.1.1",
    "filesize": "^10.1.0",
    "fs-extra": "^11.2.0",
    "globby": "^11.1.0",
    "inquirer": "^8.2.5",
    "ora": "^5.4.1"
  },
  "devDependencies": {
    "@eslint/js": "^9.33.0",
    "@types/fs-extra": "^11.0.4",
    "@types/inquirer": "^9.0.7",
    "@types/node": "^20.10.6",
    "@typescript-eslint/eslint-plugin": "^6.18.0",
    "@typescript-eslint/parser": "^6.18.0",
    "@vitest/coverage-v8": "^1.1.3",
    "eslint": "^8.57.1",
    "eslint-config-prettier": "^9.1.0",
    "eslint-plugin-prettier": "^5.1.2",
    "globals": "^16.3.0",
    "memfs": "^4.36.0",
    "prettier": "^3.1.1",
    "rimraf": "^5.0.5",
    "tsx": "^4.6.2",
    "typescript": "^5.3.3",
    "typescript-eslint": "^8.40.0",
    "vitest": "^1.1.3"
  }
}<|MERGE_RESOLUTION|>--- conflicted
+++ resolved
@@ -1,12 +1,7 @@
 {
   "name": "squeaky-clean",
-<<<<<<< HEAD
-  "version": "0.2.0",
-  "description": "✨ The ultimate developer cache cleaner with interactive configuration wizard! Smart, safe, and configurable cache management for 25+ development tools.",
-=======
   "version": "0.0.2",
-  "description": "✨ Easy, customizable and expandable development cache cleaner CLI with interactive configuration! Smart, safe, and configurable cache management for 25+ development tools.",
->>>>>>> ee759a98
+  "description": "✨ Easy, customizable and expandable development cache cleaner CLI with interactive configuration! Smart, safe, and configurable cache management for 25+ development tools."
   "main": "dist/cli.js",
   "bin": {
     "squeaky": "dist/cli.js",
